--- conflicted
+++ resolved
@@ -78,11 +78,7 @@
         field_size = self.field_size
         number_of_fields = array.shape[0] // field_size
         if number_of_fields != self.number_of_fields:
-<<<<<<< HEAD
-            self.log.write("warning", f"Number of fields passed: {number_of_fields} != number of fields expected: {self.number_of_fields} from inputs. Dividing the array into {number_of_fields} fields of size {field_size}. Be mindful that this may not be what you want.")
-=======
             self.log.write("debug", f"Number of fields passed: {number_of_fields} != number of fields expected: {self.number_of_fields} from inputs. Dividing the array into {number_of_fields} fields of size {field_size}. Be mindful that this may not be what you want.")
->>>>>>> 929ee3da
         field_list1d = []
 
         for i in range(0, number_of_fields):
